import type { HexString } from '@gear-js/api';
import { useAccount, useApi, useDeriveBalancesAll } from '@gear-js/react-hooks';
import { useQuery } from '@tanstack/react-query';
import { useCallback, useMemo, useRef } from 'react';

<<<<<<< HEAD
import { LOGO_URI_BY_SYMBOL } from '@/consts';
import { useVaraSymbol } from '@/hooks';
import { usePairsQuery } from '@/lib/sails';
import { SailsProgram as VftProgram } from '@/lib/sails/extended-vft';
=======
import { LOGO_URI_BY_SYMBOL, VERIFIED_TOKENS } from '@/consts';
import { useVaraSymbol } from '@/hooks';
import { usePairsQuery, VftProgram } from '@/lib/sails';
>>>>>>> 77797d6a

import type { PairsArray, Token, PairsTokens, TokenMap, PairMap, PairByAddressMap, PairInfo } from '../types';

const fetchTokenData = async (program: VftProgram, address: HexString, userAddress?: HexString): Promise<TokenData> => {
  if (!program) return null;

  try {
    const [symbol, name, decimals, balance] = await Promise.all([
      program.vft.symbol(),
      program.vft.name(),
      program.vft.decimals(),
      userAddress ? program.vft.balanceOf(userAddress) : Promise.resolve(undefined),
    ]);

    return {
      symbol,
      displaySymbol: symbol,
      name,
      decimals,
      balance,
    };
  } catch (error) {
    console.error(`Error fetching token data for ${address}:`, error);
    return null;
  }
};

type TokenData = {
  symbol: string;
  displaySymbol: string;
  name: string;
  decimals: number;
  balance?: bigint;
  isVaraNative?: boolean;
<<<<<<< HEAD
=======
  isVerified?: boolean;
>>>>>>> 77797d6a
} | null;

export type TokenDataMap = Map<HexString, NonNullable<TokenData>>;

type UsePairsTokensResult = {
  pairsTokens: PairsTokens | undefined;
  tokensData: TokenDataMap | undefined;
  refetchBalances: () => void;
  isFetching: boolean;
  error: Error | null;
};

const usePairsTokens = (): UsePairsTokensResult => {
  const { pairs } = usePairsQuery();
  const varaSymbol = useVaraSymbol();
  const { account } = useAccount();
  const { data: nativeBalance, refetch: refetchNativeBalance } = useDeriveBalancesAll({ address: account?.address });
  const { api } = useApi();

  const vftProgramsRef = useRef<Map<HexString, VftProgram>>(new Map());

  const vftAddresses = useMemo(() => {
    if (!pairs) return [];
    const addresses = new Set<HexString>();
    pairs.forEach(([ftAddresses]) => {
      addresses.add(ftAddresses[0]);
      addresses.add(ftAddresses[1]);
    });
    return Array.from(addresses);
  }, [pairs]);

  const getVftPrograms = useCallback(() => {
    if (!api) return [];

    return vftAddresses.map((address) => {
      let program = vftProgramsRef.current.get(address);

      if (!program) {
        program = new VftProgram(api, address);
        vftProgramsRef.current.set(address, program);
      }

      return {
        address,
        program,
      };
    });
  }, [api, vftAddresses]);

  const {
    data: tokensData,
    refetch: refetchTokensData,
    isFetching,
    error,
  } = useQuery<TokenDataMap, Error>({
    queryKey: ['pairsTokensData', vftAddresses, account?.decodedAddress, nativeBalance],
    queryFn: async ({ client }) => {
      const cachedData: TokenDataMap | undefined = client.getQueryData([
        'pairsTokensData',
        vftAddresses,
        account?.decodedAddress,
        nativeBalance,
      ]);

      const setTokenData = (tokenDataMap: TokenDataMap, index: number, token: TokenData) => {
        if (!token) return;
<<<<<<< HEAD
        const isVaraNative = token.symbol.toLowerCase().includes('vara');
        tokenDataMap.set(vftAddresses[index], {
=======
        const tokenAddress = vftAddresses[index];
        const isVaraNative = token.symbol.toLowerCase().includes('vara') && VERIFIED_TOKENS.includes(tokenAddress);
        tokenDataMap.set(tokenAddress, {
>>>>>>> 77797d6a
          ...token,
          balance: isVaraNative ? nativeBalance?.transferable?.toBigInt() : token.balance,
          isVaraNative,
          displaySymbol: isVaraNative && varaSymbol ? varaSymbol : token.symbol,
<<<<<<< HEAD
=======
          isVerified: VERIFIED_TOKENS.includes(tokenAddress),
>>>>>>> 77797d6a
        });
      };

      // if has cachedData - refetch only balances
      if (cachedData && account) {
        const tokenDataMap = new Map(cachedData) as TokenDataMap;
        const tokenPrograms = getVftPrograms();
        const tokenBalancesPromises = tokenPrograms.map(({ program }) => program.vft.balanceOf(account.decodedAddress));

        const tokenBalances = await Promise.all(tokenBalancesPromises);
        tokenBalances.forEach((balance, index) => {
          const token = tokenDataMap.get(vftAddresses[index]);

          if (token) {
            setTokenData(tokenDataMap, index, { ...token, balance });
          }
        });
        return tokenDataMap;
      }

      if (!pairs || !api) {
        throw new Error('No pairs or api');
      }

      const tokenPrograms = getVftPrograms();

      const tokenDataPromises = tokenPrograms.map(({ address, program }) =>
        fetchTokenData(program, address, account?.decodedAddress),
      );

      const tokenDataResults = await Promise.all(tokenDataPromises);
      const tokenDataMap = new Map<HexString, NonNullable<(typeof tokenDataResults)[0]>>();
      tokenDataResults.forEach((data, index) => setTokenData(tokenDataMap, index, data));

      return tokenDataMap;
    },
    enabled: !!pairs && pairs.length > 0 && !!api,
  });

  const { pairsTokens } = useMemo(() => {
    if (!pairs || !tokensData) return { pairsTokens: undefined };

    const result: PairsArray = [];
    const tokens: TokenMap = new Map();
    const pairMap: PairMap = new Map();
    const pairsByAddress: PairByAddressMap = new Map();

    for (const [ftAddresses, pairAddress] of pairs) {
<<<<<<< HEAD
      const tokens: Token[] = [];
=======
      const pairTokens: Token[] = [];
>>>>>>> 77797d6a
      for (const [, address] of ftAddresses.entries()) {
        const data = tokensData.get(address);
        if (!data) continue;

        const displaySymbol = data.isVaraNative && varaSymbol ? varaSymbol : data.symbol;
        const token: Token = {
          symbol: data.symbol,
          displaySymbol,
          name: data.name,
          decimals: data.decimals,
          balance: data.balance,
          address,
          logoURI: LOGO_URI_BY_SYMBOL[data.symbol],
          network: 'Vara Network',
          isVaraNative: data.isVaraNative,
<<<<<<< HEAD
        };
        tokens.push(token);
      }

      if (tokens.length === 2) {
        const [token0, token1] = tokens;
        result.push({ token0, token1, pairAddress });
      }
    }

    return result.length > 0 ? result : undefined;
=======
          isVerified: data.isVerified,
        };
        pairTokens.push(token);
        tokens.set(address, token);
      }

      if (pairTokens.length === 2) {
        const [token0, token1] = pairTokens;
        const pairData = { token0, token1, pairAddress };
        result.push(pairData);

        // Create pair info for optimized data
        const pairInfo: PairInfo = {
          token0Address: token0.address,
          token1Address: token1.address,
          pairAddress,
          index: result.length - 1,
        };

        // Add to pairs map with sorted key for consistent lookup
        const sortedKey =
          token0.address < token1.address
            ? `${token0.address}:${token1.address}`
            : `${token1.address}:${token0.address}`;
        pairMap.set(sortedKey, pairInfo);

        // Add to pairs by address map
        pairsByAddress.set(pairAddress, pairInfo);
      }
    }

    const pairsArray = result.length > 0 ? result : undefined;
    const _pairsTokens = pairsArray
      ? {
          tokens,
          pairs: pairMap,
          pairsByAddress,
          pairsArray,
        }
      : undefined;

    return { pairsTokens: _pairsTokens };
>>>>>>> 77797d6a
  }, [pairs, tokensData, varaSymbol]);

  const refetchBalances = useCallback(() => {
    void refetchTokensData();
    void refetchNativeBalance();
  }, [refetchTokensData, refetchNativeBalance]);

  return {
    pairsTokens,
    tokensData,
    refetchBalances,
    isFetching,
    error,
  };
};

export { usePairsTokens };<|MERGE_RESOLUTION|>--- conflicted
+++ resolved
@@ -3,16 +3,9 @@
 import { useQuery } from '@tanstack/react-query';
 import { useCallback, useMemo, useRef } from 'react';
 
-<<<<<<< HEAD
-import { LOGO_URI_BY_SYMBOL } from '@/consts';
-import { useVaraSymbol } from '@/hooks';
-import { usePairsQuery } from '@/lib/sails';
-import { SailsProgram as VftProgram } from '@/lib/sails/extended-vft';
-=======
 import { LOGO_URI_BY_SYMBOL, VERIFIED_TOKENS } from '@/consts';
 import { useVaraSymbol } from '@/hooks';
 import { usePairsQuery, VftProgram } from '@/lib/sails';
->>>>>>> 77797d6a
 
 import type { PairsArray, Token, PairsTokens, TokenMap, PairMap, PairByAddressMap, PairInfo } from '../types';
 
@@ -47,10 +40,7 @@
   decimals: number;
   balance?: bigint;
   isVaraNative?: boolean;
-<<<<<<< HEAD
-=======
   isVerified?: boolean;
->>>>>>> 77797d6a
 } | null;
 
 export type TokenDataMap = Map<HexString, NonNullable<TokenData>>;
@@ -117,22 +107,14 @@
 
       const setTokenData = (tokenDataMap: TokenDataMap, index: number, token: TokenData) => {
         if (!token) return;
-<<<<<<< HEAD
-        const isVaraNative = token.symbol.toLowerCase().includes('vara');
-        tokenDataMap.set(vftAddresses[index], {
-=======
         const tokenAddress = vftAddresses[index];
         const isVaraNative = token.symbol.toLowerCase().includes('vara') && VERIFIED_TOKENS.includes(tokenAddress);
         tokenDataMap.set(tokenAddress, {
->>>>>>> 77797d6a
           ...token,
           balance: isVaraNative ? nativeBalance?.transferable?.toBigInt() : token.balance,
           isVaraNative,
           displaySymbol: isVaraNative && varaSymbol ? varaSymbol : token.symbol,
-<<<<<<< HEAD
-=======
           isVerified: VERIFIED_TOKENS.includes(tokenAddress),
->>>>>>> 77797d6a
         });
       };
 
@@ -181,11 +163,7 @@
     const pairsByAddress: PairByAddressMap = new Map();
 
     for (const [ftAddresses, pairAddress] of pairs) {
-<<<<<<< HEAD
-      const tokens: Token[] = [];
-=======
       const pairTokens: Token[] = [];
->>>>>>> 77797d6a
       for (const [, address] of ftAddresses.entries()) {
         const data = tokensData.get(address);
         if (!data) continue;
@@ -201,19 +179,6 @@
           logoURI: LOGO_URI_BY_SYMBOL[data.symbol],
           network: 'Vara Network',
           isVaraNative: data.isVaraNative,
-<<<<<<< HEAD
-        };
-        tokens.push(token);
-      }
-
-      if (tokens.length === 2) {
-        const [token0, token1] = tokens;
-        result.push({ token0, token1, pairAddress });
-      }
-    }
-
-    return result.length > 0 ? result : undefined;
-=======
           isVerified: data.isVerified,
         };
         pairTokens.push(token);
@@ -256,7 +221,6 @@
       : undefined;
 
     return { pairsTokens: _pairsTokens };
->>>>>>> 77797d6a
   }, [pairs, tokensData, varaSymbol]);
 
   const refetchBalances = useCallback(() => {
