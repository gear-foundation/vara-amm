import { useAccount, useAlert, useApi } from '@gear-js/react-hooks';
import type { ISubmittableResult } from '@polkadot/types/types';
import { Plus, ChevronDown, Info } from 'lucide-react';
import { useEffect, useState } from 'react';

import { TokenSelector } from '@/components/token-selector';
import { Button } from '@/components/ui/button';
import { Card, CardContent, CardHeader, CardTitle } from '@/components/ui/card';
import { Input } from '@/components/ui/input';
<<<<<<< HEAD
import { Tooltip } from '@/components/ui/tooltip';
=======
import { Wallet } from '@/components/wallet';
>>>>>>> 07fc92f9
import { SECONDS_IN_MINUTE } from '@/consts';
import { useAddLiquidityMessage, useGetReservesQuery, useVftTotalSupplyQuery, useApproveMessage } from '@/lib/sails';

import type { Token, Network, PairsTokens } from '../types';
import {
  getFormattedBalance,
  getNetworks,
  parseUnits,
  calculatePercentage,
  calculateProportionalAmount,
  handleStatus,
  getSelectedPair,
  calculateLPTokens,
  calculatePoolShare,
  formatUnits,
} from '../utils';

type AddLiquidityProps = {
  pairsTokens: PairsTokens;
  onSuccess: () => void;
  defaultToken0: Token | null;
  defaultToken1: Token | null;
};

const AddLiquidity = ({ pairsTokens, onSuccess, defaultToken0, defaultToken1 }: AddLiquidityProps) => {
  const [token0, setToken0] = useState<Token>(defaultToken0 || pairsTokens[0].token0);
  const [token1, setToken1] = useState<Token>(defaultToken1 || pairsTokens[0].token1);

  useEffect(() => {
    setToken0((prev) => ({
      ...prev,
      balance: pairsTokens.find((pair) => pair.token0.address === prev.address)?.token0.balance,
    }));
    setToken1((prev) => ({
      ...prev,
      balance: pairsTokens.find((pair) => pair.token1.address === prev.address)?.token1.balance,
    }));
  }, [pairsTokens]);

  const [amount0, setAmount0] = useState('');
  const [amount1, setAmount1] = useState('');
  const [showToken0Selector, setShowToken0Selector] = useState(false);
  const [showToken1Selector, setShowToken1Selector] = useState(false);
  const [error, setError] = useState<string | null>(null);
  const [loading, setLoading] = useState(false);
  const { api } = useApi();
  const alert = useAlert();

  const handleToken0Select = (token: Token, _network: Network) => {
    setError(null);
    setToken0(token);
  };

  const handleToken1Select = (token: Token, _network: Network) => {
    setError(null);
    setToken1(token);
  };

  const { selectedPair, isPairReverse } = getSelectedPair(pairsTokens, token0, token1) || {};
  const pairAddress = selectedPair?.pairAddress;

  const { reserves, isFetching: isReservesFetching, refetch: refreshReserves } = useGetReservesQuery(pairAddress);
  const {
    totalSupply,
    isFetching: isTotalSupplyFetching,
    refetch: refreshTotalSupply,
  } = useVftTotalSupplyQuery(pairAddress);

  const isPoolEmpty = reserves?.[0] === 0n && reserves?.[1] === 0n && totalSupply === 0n;

  const lpTokensToMint =
    reserves && totalSupply !== undefined && isPairReverse !== undefined
      ? calculateLPTokens(
          amount0,
          amount1,
          token0.decimals,
          token1.decimals,
          reserves[0],
          reserves[1],
          totalSupply,
          isPairReverse,
        )
      : 0n;

  const poolSharePercentage =
    reserves && totalSupply !== undefined && isPairReverse !== undefined
      ? calculatePoolShare(totalSupply, lpTokensToMint)
      : '0';

  const { approveMessage: token0ApproveMessage, isPending: isToken0ApprovePending } = useApproveMessage(token0.address);
  const { approveMessage: token1ApproveMessage, isPending: isToken1ApprovePending } = useApproveMessage(token1.address);

  const { addLiquidityMessage, isPending: isAddLiquidityPending } = useAddLiquidityMessage(pairAddress);
  const isPending =
    isToken0ApprovePending ||
    isToken1ApprovePending ||
    isAddLiquidityPending ||
    isTotalSupplyFetching ||
    isReservesFetching ||
    loading;

  const { account } = useAccount();

  const addLiquidity = async () => {
    setError(null);

    if (!api) {
      setError('API is not ready');
      return;
    }

    if (!pairAddress) {
      setError('Pair not found');
      return;
    }

    if (!amount0 || !amount1) {
      setError('Please enter amounts for both tokens');
      return;
    }

    if (token0.balance === undefined || token1.balance === undefined) {
      setError('Please select tokens');
      return;
    }

    if (!account?.decodedAddress) {
      setError('Wallet not connected');
      return;
    }

    const amountANum = parseFloat(amount0);
    const amountBNum = parseFloat(amount1);

    if (isNaN(amountANum) || amountANum <= 0) {
      setError('Invalid amount for first token');
      return;
    }

    if (isNaN(amountBNum) || amountBNum <= 0) {
      setError('Invalid amount for second token');
      return;
    }

    const token0Balance = token0.balance;
    const token1Balance = token1.balance;

    const amountADesired = parseUnits(amountANum.toString(), token0.decimals);
    const amountBDesired = parseUnits(amountBNum.toString(), token1.decimals);

    if (amountADesired > token0Balance) {
      setError(
        `Insufficient ${token0.symbol} balance. Available: ${getFormattedBalance(token0Balance, token0.decimals, token0.symbol)}`,
      );
      return;
    }

    if (amountBDesired > token1Balance) {
      setError(
        `Insufficient ${token1.symbol} balance. Available: ${getFormattedBalance(token1Balance, token1.decimals, token1.symbol)}`,
      );
      return;
    }

    const slippageTolerance = 0.05; // 5%
    const amountAMin = calculatePercentage(amountADesired, 1 - slippageTolerance);
    const amountBMin = calculatePercentage(amountBDesired, 1 - slippageTolerance);

    const deadline = (Math.floor(Date.now() / 1000) + 20 * SECONDS_IN_MINUTE) * 1000;

    console.log('Adding liquidity with params:', {
      tokenA: `${token0.symbol} (${token0.address})`,
      tokenB: `${token1.symbol} (${token1.address})`,
      amountADesired,
      amountBDesired,
      amountAMin,
      amountBMin,
      deadline: deadline.toString(),
      recipient: account.decodedAddress,
    });

    try {
      const token0ApproveTx = await token0ApproveMessage({
        value: amountADesired,
        spender: pairAddress,
      });
      const token1ApproveTx = await token1ApproveMessage({
        value: amountBDesired,
        spender: pairAddress,
      });
      const addLiquidityTx = await addLiquidityMessage({
        amountADesired: isPairReverse ? amountBDesired : amountADesired,
        amountBDesired: isPairReverse ? amountADesired : amountBDesired,
        amountAMin: isPairReverse ? amountBMin : amountAMin,
        amountBMin: isPairReverse ? amountAMin : amountBMin,
        deadline: deadline.toString(),
      });
      if (!token0ApproveTx?.extrinsic || !token1ApproveTx?.extrinsic || !addLiquidityTx?.extrinsic) {
        setError('Failed to create batch');
        return;
      }
      setLoading(true);
      const batch = api.tx.utility.batch([
        token0ApproveTx.extrinsic,
        token1ApproveTx.extrinsic,
        addLiquidityTx.extrinsic,
      ]);
      const { address, signer } = account;
      const statusCallback = (result: ISubmittableResult) =>
        handleStatus(api, result, {
          onSuccess: () => {
            void refreshReserves();
            void refreshTotalSupply();
            onSuccess();
            alert.success('Liquidity added successfully');
          },
          onError: (_error) => alert.error(_error),
          onFinally: () => setLoading(false),
        });
      // TODO: check versions of polkadot and types
      // eslint-disable-next-line @typescript-eslint/ban-ts-comment
      // @ts-ignore
      await batch.signAndSend(address, { signer }, statusCallback);
    } catch (_error) {
      console.error('Error adding liquidity:', _error);
    } finally {
      setLoading(false);
    }
  };

  const networks = getNetworks(pairsTokens);

  return (
    <>
      <Card className="card max-w-md mx-auto">
        <CardHeader>
          <CardTitle className="text-lg font-bold uppercase theme-text">ADD LIQUIDITY</CardTitle>
          <div className="text-sm text-gray-400">Fixed fee tier: 0.3%</div>
        </CardHeader>
        <CardContent className="space-y-4">
          {/* Token 0 */}
          <div className="space-y-2">
            <div className="flex justify-between gap-2 text-sm text-gray-400">
              <span>TOKEN 1</span>
              <span className="text-right">
                Balance: {token0.balance ? getFormattedBalance(token0.balance, token0.decimals, token0.symbol) : '0'}
              </span>
            </div>
            <div className="flex items-center space-x-2">
              <Input
                value={amount0}
                type="number"
                inputMode="decimal"
                min={0}
                max={token0.balance ? getFormattedBalance(token0.balance, token0.decimals) : undefined}
                onChange={(e) => {
                  setError(null);
                  setAmount0(e.target.value);
                  if (!isPoolEmpty && reserves && isPairReverse !== undefined) {
                    const newAmount1 = calculateProportionalAmount(
                      e.target.value,
                      token0.decimals,
                      reserves[0],
                      reserves[1],
                      token1.decimals,
                      isPairReverse,
                    );
                    setAmount1(newAmount1);
                  }
                }}
                placeholder="0.0"
                className="input-field flex-1 text-xl"
              />
              <Button
                onClick={() => setShowToken0Selector(true)}
                variant="secondary"
                className="flex items-center space-x-2 min-w-[120px]">
                <img src={token0.logoURI || '/placeholder.svg'} alt={token0.name} className="w-5 h-5 rounded-full" />
                <span>{token0.symbol}</span>
                <ChevronDown className="w-4 h-4" />
              </Button>
            </div>
          </div>

          <div className="flex justify-center">
            <Plus className="w-6 h-6 text-gray-400" />
          </div>

          {/* Token 1 */}
          <div className="space-y-2">
            <div className="flex justify-between gap-2 text-sm text-gray-400">
              <span>TOKEN 2</span>
              <span className="text-right">
                Balance: {token1.balance ? getFormattedBalance(token1.balance, token1.decimals, token1.symbol) : '0'}
              </span>
            </div>
            <div className="flex items-center space-x-2">
              <Input
                value={amount1}
                type="number"
                inputMode="decimal"
                min={0}
                max={token1.balance ? getFormattedBalance(token1.balance, token1.decimals) : undefined}
                onChange={(e) => {
                  setError(null);
                  setAmount1(e.target.value);
                  if (!isPoolEmpty && reserves && isPairReverse !== undefined) {
                    const newAmount0 = calculateProportionalAmount(
                      e.target.value,
                      token1.decimals,
                      reserves[1],
                      reserves[0],
                      token0.decimals,
                      isPairReverse,
                    );
                    setAmount0(newAmount0);
                  }
                }}
                placeholder="0.0"
                className="input-field flex-1 text-xl"
              />
              <Button
                onClick={() => setShowToken1Selector(true)}
                variant="secondary"
                className="flex items-center space-x-2 min-w-[120px]">
                <img src={token1.logoURI || '/placeholder.svg'} alt={token1.name} className="w-5 h-5 rounded-full" />
                <span>{token1.symbol}</span>
                <ChevronDown className="w-4 h-4" />
              </Button>
            </div>
          </div>

          {/* Pool Info */}
          <div className="bg-gray-500/10 border border-gray-500/20 rounded-lg p-4 space-y-3">
            <div className="flex justify-between text-sm">
              <span className="text-gray-400">Pool Share</span>
              <span className="theme-text">{poolSharePercentage}%</span>
            </div>
            <div className="flex justify-between text-sm">
              <span className="text-gray-400">Fee Tier</span>
              <span className="theme-text">0.3%</span>
            </div>
            <div className="flex items-center justify-between text-sm">
              <span className="text-gray-400">LP Tokens</span>
              <div className="flex items-center space-x-1">
                <span className="theme-text">{formatUnits(lpTokensToMint, 18)}</span>
                <Tooltip
                  content={
                    <p className="text-xs">
                      LP tokens represent your share in the liquidity pool. They automatically earn trading fees (0.3%)
                      and can be redeemed for underlying tokens at any time. The amount of LP tokens is proportional to
                      your contribution to the pool&apos;s total liquidity.
                    </p>
                  }
                  side="top"
                  contentClassName="max-w-xs bg-gray-900 text-white border-gray-700"
                  delayDuration={200}>
                  <Info className="w-3 h-3 text-gray-400 cursor-help" />
                </Tooltip>
              </div>
            </div>
          </div>

          {account ? (
            <Button
              onClick={addLiquidity}
              disabled={isPending || !pairAddress}
              className="btn-primary w-full py-4 text-lg">
              ADD LIQUIDITY
            </Button>
          ) : (
            <Wallet />
          )}

          {!pairAddress && <div className="text-red-500"> Pair not found</div>}

          {error && <div className="text-red-500">{error}</div>}
        </CardContent>
      </Card>

      {/* Token Selectors */}
      <TokenSelector
        isOpen={showToken0Selector}
        onClose={() => setShowToken0Selector(false)}
        onSelectToken={handleToken0Select}
        title="Select first token"
        networks={networks}
      />

      <TokenSelector
        isOpen={showToken1Selector}
        onClose={() => setShowToken1Selector(false)}
        onSelectToken={handleToken1Select}
        title="Select second token"
        networks={networks}
      />
    </>
  );
};

export { AddLiquidity };<|MERGE_RESOLUTION|>--- conflicted
+++ resolved
@@ -3,15 +3,7 @@
 import { Plus, ChevronDown, Info } from 'lucide-react';
 import { useEffect, useState } from 'react';
 
-import { TokenSelector } from '@/components/token-selector';
-import { Button } from '@/components/ui/button';
-import { Card, CardContent, CardHeader, CardTitle } from '@/components/ui/card';
-import { Input } from '@/components/ui/input';
-<<<<<<< HEAD
-import { Tooltip } from '@/components/ui/tooltip';
-=======
-import { Wallet } from '@/components/wallet';
->>>>>>> 07fc92f9
+import { Wallet, Button, Card, CardContent, CardHeader, CardTitle, TokenSelector, Input, Tooltip } from '@/components';
 import { SECONDS_IN_MINUTE } from '@/consts';
 import { useAddLiquidityMessage, useGetReservesQuery, useVftTotalSupplyQuery, useApproveMessage } from '@/lib/sails';
 
