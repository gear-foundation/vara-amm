--- conflicted
+++ resolved
@@ -17,11 +17,7 @@
 };
 
 export type PairData = {
-<<<<<<< HEAD
-  id: string;
-=======
   id: HexString;
->>>>>>> 77797d6a
   token0: HexString;
   token1: HexString;
   token0Symbol: string | null;
