import type { HexString } from '@gear-js/api';

import { LOGO_URI_BY_SYMBOL } from '@/consts';
import { toNumber } from '@/utils';

import type { PairData, TokenDataMap } from '../pair';

import type { TokenData } from './queries';

<<<<<<< HEAD
function transformTokenDataForTable(
  tokens: TokenData[],
  pairs: PairData[],
  tokensDataMap?: TokenDataMap,
): Array<{
=======
export type TokenDataForTable = {
>>>>>>> 77797d6a
  name: string;
  symbol: string;
  logoURI: string;
  address: HexString;
  price: number;
  change1h: number;
  change1d: number;
  fdv: number;
  volume1h: number;
  volume1d: number;
  volume1w: number;
  volume1m: number;
  volume1y: number;
  network: string;
<<<<<<< HEAD
}> {
=======
};

function transformTokenDataForTable(
  tokens: TokenData[],
  pairs: PairData[],
  tokensDataMap?: TokenDataMap,
): Array<TokenDataForTable> {
>>>>>>> 77797d6a
  if ((pairs && pairs.length === 0) || !tokensDataMap) {
    return [];
  }

  return tokens.map((token) => {
    const latestSnapshot = token.tokenPriceSnapshotsByTokenId?.nodes[0];

    const calculatedVolumes = calculateTokenTradingVolumeBySymbol(token.symbol, pairs);
<<<<<<< HEAD
    const displaySymbol = tokensDataMap.get(token.id as HexString)?.displaySymbol || token.symbol;

    return {
      name: token.name || displaySymbol,
      symbol: displaySymbol,
=======
    const tokenData = tokensDataMap.get(token.id as HexString);
    const displaySymbol = tokenData?.displaySymbol || token.symbol;

    return {
      name: tokenData?.isVaraNative ? 'Vara Network Token' : token.name || displaySymbol,
      symbol: displaySymbol,
      address: token.id as HexString,
>>>>>>> 77797d6a
      logoURI: LOGO_URI_BY_SYMBOL[token.symbol] || '/placeholder.svg',
      price: toNumber(latestSnapshot?.priceUsd) || 0,
      change1h: toNumber(latestSnapshot?.change1H) || 0,
      change1d: toNumber(latestSnapshot?.change24H) || 0,
      fdv: toNumber(latestSnapshot?.fdv) || 0,
      volume1h: calculatedVolumes.volume1h,
      volume1d: calculatedVolumes.volume24h,
      volume1w: calculatedVolumes.volume7d,
      volume1m: calculatedVolumes.volume30d,
      volume1y: calculatedVolumes.volume1y,
      isVerified: tokenData?.isVerified || false,
      network: 'Vara Network', // Default network
    };
  });
}

function calculateTokenTradingVolumeBySymbol(
  tokenSymbol: string,
  pairs: PairData[],
): {
  volume1h: number;
  volume24h: number;
  volume7d: number;
  volume30d: number;
  volume1y: number;
} {
  if (!pairs || pairs.length === 0) {
    return {
      volume1h: 0,
      volume24h: 0,
      volume7d: 0,
      volume30d: 0,
      volume1y: 0,
    };
  }

  const relevantPairs = pairs.filter((pair) => pair.token0Symbol === tokenSymbol || pair.token1Symbol === tokenSymbol);

  return {
    volume1h: relevantPairs.reduce((sum, pair) => sum + (toNumber(pair.volume1H) || 0), 0),
    volume24h: relevantPairs.reduce((sum, pair) => sum + (toNumber(pair.volume24H) || 0), 0),
    volume7d: relevantPairs.reduce((sum, pair) => sum + (toNumber(pair.volume7D) || 0), 0),
    volume30d: relevantPairs.reduce((sum, pair) => sum + (toNumber(pair.volume30D) || 0), 0),
    volume1y: relevantPairs.reduce((sum, pair) => sum + (toNumber(pair.volume1Y) || 0), 0),
  };
}

export { transformTokenDataForTable };<|MERGE_RESOLUTION|>--- conflicted
+++ resolved
@@ -7,15 +7,7 @@
 
 import type { TokenData } from './queries';
 
-<<<<<<< HEAD
-function transformTokenDataForTable(
-  tokens: TokenData[],
-  pairs: PairData[],
-  tokensDataMap?: TokenDataMap,
-): Array<{
-=======
 export type TokenDataForTable = {
->>>>>>> 77797d6a
   name: string;
   symbol: string;
   logoURI: string;
@@ -30,9 +22,6 @@
   volume1m: number;
   volume1y: number;
   network: string;
-<<<<<<< HEAD
-}> {
-=======
 };
 
 function transformTokenDataForTable(
@@ -40,7 +29,6 @@
   pairs: PairData[],
   tokensDataMap?: TokenDataMap,
 ): Array<TokenDataForTable> {
->>>>>>> 77797d6a
   if ((pairs && pairs.length === 0) || !tokensDataMap) {
     return [];
   }
@@ -49,13 +37,6 @@
     const latestSnapshot = token.tokenPriceSnapshotsByTokenId?.nodes[0];
 
     const calculatedVolumes = calculateTokenTradingVolumeBySymbol(token.symbol, pairs);
-<<<<<<< HEAD
-    const displaySymbol = tokensDataMap.get(token.id as HexString)?.displaySymbol || token.symbol;
-
-    return {
-      name: token.name || displaySymbol,
-      symbol: displaySymbol,
-=======
     const tokenData = tokensDataMap.get(token.id as HexString);
     const displaySymbol = tokenData?.displaySymbol || token.symbol;
 
@@ -63,7 +44,6 @@
       name: tokenData?.isVaraNative ? 'Vara Network Token' : token.name || displaySymbol,
       symbol: displaySymbol,
       address: token.id as HexString,
->>>>>>> 77797d6a
       logoURI: LOGO_URI_BY_SYMBOL[token.symbol] || '/placeholder.svg',
       price: toNumber(latestSnapshot?.priceUsd) || 0,
       change1h: toNumber(latestSnapshot?.change1H) || 0,
