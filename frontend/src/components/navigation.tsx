--- conflicted
+++ resolved
@@ -53,28 +53,7 @@
             {/* Theme Switcher & Wallet Connection */}
             <div className="hidden md:flex items-center space-x-4">
               <ThemeSwitcher />
-<<<<<<< HEAD
-              {isAccountReady && (
-                <>
-                  {account ? (
-                    <Button
-                      onClick={openAndCloseChange}
-                      variant="outline"
-                      className="flex items-center space-x-2 bg-[#00FF85]/10 border border-[#00FF85]/20 rounded-xl px-4 py-2">
-                      <div className="w-6 h-6 bg-[#00FF85] rounded-full"></div>
-                      <span className="mono text-sm theme-text">{prettyAddress(account.decodedAddress)}</span>
-                    </Button>
-                  ) : (
-                    <Button onClick={openConnectWallet} variant="default">
-                      <Wallet className="w-4 h-4 mr-2" />
-                      CONNECT WALLET
-                    </Button>
-                  )}
-                </>
-              )}
-=======
               {isAccountReady && <Wallet />}
->>>>>>> 07fc92f9
             </div>
 
             {/* Mobile menu button */}
